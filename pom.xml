<?xml version="1.0" encoding="UTF-8"?>
<!--
  ~ The MIT License
  ~
  ~ Copyright (c) 2013-2014, CloudBees, Inc.
  ~
  ~ Permission is hereby granted, free of charge, to any person obtaining a copy
  ~ of this software and associated documentation files (the "Software"), to deal
  ~ in the Software without restriction, including without limitation the rights
  ~ to use, copy, modify, merge, publish, distribute, sublicense, and/or sell
  ~ copies of the Software, and to permit persons to whom the Software is
  ~ furnished to do so, subject to the following conditions:
  ~
  ~ The above copyright notice and this permission notice shall be included in
  ~ all copies or substantial portions of the Software.
  ~
  ~ THE SOFTWARE IS PROVIDED "AS IS", WITHOUT WARRANTY OF ANY KIND, EXPRESS OR
  ~ IMPLIED, INCLUDING BUT NOT LIMITED TO THE WARRANTIES OF MERCHANTABILITY,
  ~ FITNESS FOR A PARTICULAR PURPOSE AND NONINFRINGEMENT. IN NO EVENT SHALL THE
  ~ AUTHORS OR COPYRIGHT HOLDERS BE LIABLE FOR ANY CLAIM, DAMAGES OR OTHER
  ~ LIABILITY, WHETHER IN AN ACTION OF CONTRACT, TORT OR OTHERWISE, ARISING FROM,
  ~ OUT OF OR IN CONNECTION WITH THE SOFTWARE OR THE USE OR OTHER DEALINGS IN
  ~ THE SOFTWARE.
  -->

<project xmlns="http://maven.apache.org/POM/4.0.0" xmlns:xsi="http://www.w3.org/2001/XMLSchema-instance" xsi:schemaLocation="http://maven.apache.org/POM/4.0.0 http://maven.apache.org/xsd/maven-4.0.0.xsd">
    <modelVersion>4.0.0</modelVersion>
    <parent>
        <groupId>org.jenkins-ci.plugins</groupId>
        <artifactId>plugin</artifactId>
        <version>2.19</version>
        <relativePath/>
    </parent>
    <groupId>org.jenkins-ci.plugins.workflow</groupId>
    <artifactId>workflow-cps</artifactId>
    <version>2.24-SNAPSHOT</version>
    <packaging>hpi</packaging>
    <name>Pipeline: Groovy</name>
    <url>https://wiki.jenkins-ci.org/display/JENKINS/Pipeline+Groovy+Plugin</url>
    <licenses>
        <license>
            <name>MIT License</name>
            <url>http://opensource.org/licenses/MIT</url>
        </license>
    </licenses>
    <scm>
        <connection>scm:git:git://github.com/jenkinsci/${project.artifactId}-plugin.git</connection>
        <developerConnection>scm:git:git@github.com:jenkinsci/${project.artifactId}-plugin.git</developerConnection>
        <url>https://github.com/jenkinsci/${project.artifactId}-plugin</url>
      <tag>HEAD</tag>
  </scm>
    <repositories>
        <repository>
            <id>repo.jenkins-ci.org</id>
            <url>https://repo.jenkins-ci.org/public/</url>
        </repository>
    </repositories>
    <pluginRepositories>
        <pluginRepository>
            <id>repo.jenkins-ci.org</id>
            <url>https://repo.jenkins-ci.org/public/</url>
        </pluginRepository>
    </pluginRepositories>
    <properties>
        <jenkins.version>1.642.3</jenkins.version>
        <npm.loglevel>--silent</npm.loglevel>
        <no-test-jar>false</no-test-jar>
    </properties>
    <dependencies>
        <dependency>
            <groupId>org.jenkins-ci.plugins.workflow</groupId>
            <artifactId>workflow-step-api</artifactId>
            <version>2.5</version>
        </dependency>
        <dependency>
            <groupId>org.jenkins-ci.plugins.workflow</groupId>
            <artifactId>workflow-api</artifactId>
<<<<<<< HEAD
            <version>2.5</version>
=======
            <version>2.6</version>
>>>>>>> bea88cac
        </dependency>
        <dependency>
            <groupId>org.jenkins-ci.plugins.workflow</groupId>
            <artifactId>workflow-support</artifactId>
<<<<<<< HEAD
            <version>2.10</version>
=======
            <version>2.11</version>
>>>>>>> bea88cac
        </dependency>
        <dependency>
            <groupId>${project.groupId}</groupId>
            <artifactId>workflow-scm-step</artifactId>
            <version>1.15</version>
        </dependency>
        <dependency>
            <groupId>org.jenkins-ci.plugins</groupId>
            <artifactId>script-security</artifactId>
            <version>1.24</version>
        </dependency>
        <dependency>
            <groupId>org.jenkins-ci.plugins</groupId>
            <artifactId>scm-api</artifactId>
            <version>1.1</version>
        </dependency>
        <dependency>
            <groupId>org.jenkins-ci.plugins</groupId>
            <artifactId>structs</artifactId>
            <version>1.5</version>
        </dependency>
        <dependency>
            <groupId>org.jenkins-ci.plugins</groupId>
            <artifactId>support-core</artifactId>
            <version>2.32</version>
            <optional>true</optional>
        </dependency>
        <dependency>
            <groupId>org.jenkins-ci.plugins.workflow</groupId>
            <artifactId>workflow-support</artifactId>
            <version>2.10</version>
            <classifier>tests</classifier>
            <scope>test</scope>
        </dependency>
        <dependency>
            <groupId>${project.groupId}</groupId>
            <artifactId>workflow-basic-steps</artifactId>
            <version>1.15</version>
            <scope>test</scope>
            <exclusions>
                <exclusion>
                    <groupId>org.jenkins-ci.plugins</groupId>
                    <artifactId>mailer</artifactId>
                </exclusion>
            </exclusions>
        </dependency>
        <dependency>
            <groupId>org.jenkins-ci.plugins.workflow</groupId>
            <artifactId>workflow-job</artifactId>
            <version>2.7</version>
            <scope>test</scope>
        </dependency>
        <dependency>
            <groupId>org.jenkins-ci.plugins.workflow</groupId>
            <artifactId>workflow-durable-task-step</artifactId>
            <version>2.0</version>
            <scope>test</scope>
        </dependency>
        <dependency>
            <groupId>org.jenkins-ci.plugins</groupId>
            <artifactId>pipeline-build-step</artifactId>
            <version>2.0</version>
            <scope>test</scope>
        </dependency>
        <dependency>
            <groupId>org.jenkins-ci.plugins</groupId>
            <artifactId>pipeline-input-step</artifactId>
            <version>2.0</version>
            <scope>test</scope>
        </dependency>
        <dependency>
            <groupId>org.jenkins-ci.plugins</groupId>
            <artifactId>matrix-auth</artifactId>
            <version>1.0.2</version>
            <scope>test</scope>
        </dependency>
        <dependency>
            <groupId>org.jenkins-ci.plugins</groupId>
            <artifactId>junit</artifactId>
            <version>1.15</version>
            <scope>test</scope>
        </dependency>
        <dependency>
            <groupId>com.cloudbees</groupId>
            <artifactId>groovy-cps</artifactId>
            <version>1.11</version>
        </dependency>
        <dependency>
            <groupId>org.jenkins-ci.ui</groupId>
            <artifactId>jquery-detached</artifactId>
            <version>1.2.1</version>
        </dependency>
        <dependency>
            <groupId>org.jenkins-ci.ui</groupId>
            <artifactId>ace-editor</artifactId>
            <version>1.0.1</version>
        </dependency>
        <dependency>
            <groupId>com.cloudbees</groupId>
            <artifactId>diff4j</artifactId>
            <version>1.2</version>
            <exclusions>
                <exclusion>
                    <groupId>commons-io</groupId>
                    <artifactId>commons-io</artifactId>
                </exclusion>
            </exclusions>
        </dependency>
        <dependency>
            <groupId>org.jenkins-ci.plugins.workflow</groupId>
            <artifactId>workflow-scm-step</artifactId>
            <version>2.0</version>
            <classifier>tests</classifier>
            <scope>test</scope>
        </dependency>
        <dependency>
            <groupId>org.jenkins-ci.plugins</groupId>
            <artifactId>git</artifactId>
            <version>2.4.1</version>
            <scope>test</scope>
            <exclusions>
                <exclusion>
                    <groupId>org.apache.httpcomponents</groupId>
                    <artifactId>httpclient</artifactId>
                </exclusion>
            </exclusions>
        </dependency>
        <dependency> <!-- optional dep of workflow-scm-step, have to override 1.54 version that gets pulled in somehow during tests -->
            <groupId>org.jenkins-ci.plugins</groupId>
            <artifactId>subversion</artifactId>
            <version>2.5</version>
            <scope>test</scope>
        </dependency>
    </dependencies>
    <build>
        <resources>
            <resource>
                <directory>src/main/resources</directory>
            </resource>
            <resource>
                <directory>target/generated-resources/adjuncts</directory>
            </resource>
        </resources>
        <plugins>
            <plugin>
                <!-- why is this necessary!? otherwise compiling src/test/groovy/ fails -->
                <!-- fix attempted at https://github.com/jenkinsci/jenkins/commit/101507f49873de0239ccb7839649ea71187712b2 but apparently failed. -->
                <groupId>org.codehaus.gmaven</groupId>
                <artifactId>gmaven-plugin</artifactId>
                <configuration>
                    <providerSelection>1.8</providerSelection>
                </configuration>
            </plugin>
            <plugin>
                <groupId>org.jenkins-ci.tools</groupId>
                <artifactId>maven-hpi-plugin</artifactId>
                <configuration>
                    <compatibleSinceVersion>2.18</compatibleSinceVersion>
                </configuration>
            </plugin>
        </plugins>
    </build>
</project><|MERGE_RESOLUTION|>--- conflicted
+++ resolved
@@ -75,20 +75,12 @@
         <dependency>
             <groupId>org.jenkins-ci.plugins.workflow</groupId>
             <artifactId>workflow-api</artifactId>
-<<<<<<< HEAD
-            <version>2.5</version>
-=======
             <version>2.6</version>
->>>>>>> bea88cac
         </dependency>
         <dependency>
             <groupId>org.jenkins-ci.plugins.workflow</groupId>
             <artifactId>workflow-support</artifactId>
-<<<<<<< HEAD
-            <version>2.10</version>
-=======
             <version>2.11</version>
->>>>>>> bea88cac
         </dependency>
         <dependency>
             <groupId>${project.groupId}</groupId>

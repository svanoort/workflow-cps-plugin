--- conflicted
+++ resolved
@@ -80,11 +80,7 @@
                     "      b: { error 'died' },",
 
                         // make sure this branch takes longer than a
-<<<<<<< HEAD
-                    "      a: { sleep 3; sh('touch b.done'); }",
-=======
                     "      a: { sleep 3; writeFile text: '', file: 'b.done' }",
->>>>>>> c9f4b29b
                     "    )",
                     "    assert false;",
                     "  } catch (ParallelStepException e) {",

/*
 * The MIT License
 *
 * Copyright 2014 Jesse Glick.
 *
 * Permission is hereby granted, free of charge, to any person obtaining a copy
 * of this software and associated documentation files (the "Software"), to deal
 * in the Software without restriction, including without limitation the rights
 * to use, copy, modify, merge, publish, distribute, sublicense, and/or sell
 * copies of the Software, and to permit persons to whom the Software is
 * furnished to do so, subject to the following conditions:
 *
 * The above copyright notice and this permission notice shall be included in
 * all copies or substantial portions of the Software.
 *
 * THE SOFTWARE IS PROVIDED "AS IS", WITHOUT WARRANTY OF ANY KIND, EXPRESS OR
 * IMPLIED, INCLUDING BUT NOT LIMITED TO THE WARRANTIES OF MERCHANTABILITY,
 * FITNESS FOR A PARTICULAR PURPOSE AND NONINFRINGEMENT. IN NO EVENT SHALL THE
 * AUTHORS OR COPYRIGHT HOLDERS BE LIABLE FOR ANY CLAIM, DAMAGES OR OTHER
 * LIABILITY, WHETHER IN AN ACTION OF CONTRACT, TORT OR OTHERWISE, ARISING FROM,
 * OUT OF OR IN CONNECTION WITH THE SOFTWARE OR THE USE OR OTHER DEALINGS IN
 * THE SOFTWARE.
 */

package org.jenkinsci.plugins.workflow.cps;

import groovy.lang.GroovyShell;
import hudson.model.BooleanParameterDefinition;
import hudson.model.BooleanParameterValue;
import hudson.model.FreeStyleProject;
import hudson.model.ParametersDefinitionProperty;
import hudson.model.StringParameterDefinition;
import hudson.model.StringParameterValue;
import hudson.tasks.ArtifactArchiver;
import org.jenkinsci.Symbol;
import org.jenkinsci.plugins.structs.describable.DescribableModel;
import org.jenkinsci.plugins.workflow.cps.steps.ParallelStep;
import org.jenkinsci.plugins.workflow.steps.CatchErrorStep;
import org.jenkinsci.plugins.workflow.steps.CoreStep;
import org.jenkinsci.plugins.workflow.steps.EchoStep;
import org.jenkinsci.plugins.workflow.steps.PwdStep;
<<<<<<< HEAD
import org.jenkinsci.plugins.workflow.steps.ReadFileStep;
import org.jenkinsci.plugins.workflow.steps.Step;
import org.jenkinsci.plugins.workflow.steps.StepDescriptor;
// TODO these tests would better be moved to the respective plugins
=======
>>>>>>> 58f9da35
import org.jenkinsci.plugins.workflow.support.steps.ExecutorStep;
import org.jenkinsci.plugins.workflow.support.steps.WorkspaceStep;
import org.jenkinsci.plugins.workflow.support.steps.build.BuildTriggerStep;
import org.jenkinsci.plugins.workflow.support.steps.input.InputStep;
import org.jenkinsci.plugins.workflow.testMetaStep.Colorado;
import org.jenkinsci.plugins.workflow.testMetaStep.Hawaii;
import org.jenkinsci.plugins.workflow.testMetaStep.Island;
import org.jenkinsci.plugins.workflow.testMetaStep.MonomorphicData;
import org.jenkinsci.plugins.workflow.testMetaStep.MonomorphicDataWithSymbol;
import org.jenkinsci.plugins.workflow.testMetaStep.MonomorphicListStep;
import org.jenkinsci.plugins.workflow.testMetaStep.MonomorphicListWithSymbolStep;
import org.jenkinsci.plugins.workflow.testMetaStep.MonomorphicStep;
import org.jenkinsci.plugins.workflow.testMetaStep.MonomorphicWithSymbolStep;
import org.jenkinsci.plugins.workflow.testMetaStep.Oregon;
import org.jenkinsci.plugins.workflow.testMetaStep.StateMetaStep;
import org.jenkinsci.plugins.workflow.testMetaStep.chemical.CarbonMonoxide;
import org.jenkinsci.plugins.workflow.testMetaStep.chemical.DetectionMetaStep;
import org.junit.ClassRule;
import org.junit.Test;
import org.jvnet.hudson.test.Email;
import org.jvnet.hudson.test.Issue;
import org.jvnet.hudson.test.JenkinsRule;
import org.jvnet.hudson.test.MockFolder;

import java.util.ArrayList;
import java.util.Arrays;
import java.util.List;
import java.util.logging.Level;

import static org.hamcrest.CoreMatchers.*;
import org.jenkinsci.plugins.workflow.testMetaStep.Circle;
import org.jenkinsci.plugins.workflow.testMetaStep.CurveMetaStep;
import org.jenkinsci.plugins.workflow.testMetaStep.Polygon;
import static org.junit.Assert.*;
import org.jvnet.hudson.test.LoggerRule;
import org.kohsuke.stapler.NoStaplerConstructorException;

// TODO these tests would better be moved to the respective plugins

public class SnippetizerTest {

    @ClassRule
    public static JenkinsRule r = new JenkinsRule();

    @ClassRule
    public static LoggerRule logging = new LoggerRule().record(DescribableModel.class, Level.ALL);

    private static SnippetizerTester st = new SnippetizerTester(r);

    @Test public void basics() throws Exception {
<<<<<<< HEAD
        assertRoundTrip(new EchoStep("hello world"), "echo 'hello world'");
        ReadFileStep s = new ReadFileStep("build.properties");
        assertRoundTrip(s, "readFile 'build.properties'");
        s.setEncoding("ISO-8859-1");
        assertRoundTrip(s, "readFile encoding: 'ISO-8859-1', file: 'build.properties'");
=======
        st.assertRoundTrip(new EchoStep("hello world"), "echo 'hello world'");
        StageStep s = new StageStep("Build");
        st.assertRoundTrip(s, "stage 'Build'");
        s.concurrency = 1;
        st.assertRoundTrip(s, "stage concurrency: 1, name: 'Build'");
>>>>>>> 58f9da35
    }

    @Email("https://groups.google.com/forum/#!topicsearchin/jenkinsci-users/workflow/jenkinsci-users/DJ15tkEQPw0")
    @Test public void noArgStep() throws Exception {
        st.assertRoundTrip(new PwdStep(), "pwd()");
    }

    @Test public void coreStep() throws Exception {
        ArtifactArchiver aa = new ArtifactArchiver("x.jar");
        aa.setAllowEmptyArchive(true);
        if (ArtifactArchiver.DescriptorImpl.class.isAnnotationPresent(Symbol.class)) {
            st.assertRoundTrip(new CoreStep(aa), "step archiveArtifacts(allowEmptyArchive: true, artifacts: 'x.jar')");
        } else { // TODO 2.x delete
            st.assertRoundTrip(new CoreStep(aa), "step([$class: 'ArtifactArchiver', allowEmptyArchive: true, artifacts: 'x.jar'])");
        }
    }

    @Test public void coreStep2() throws Exception {
        if (ArtifactArchiver.DescriptorImpl.class.isAnnotationPresent(Symbol.class)) {
            st.assertRoundTrip(new CoreStep(new ArtifactArchiver("x.jar")), "step archiveArtifacts('x.jar')");
        } else { // TODO 2.x delete
            st.assertRoundTrip(new CoreStep(new ArtifactArchiver("x.jar")), "step([$class: 'ArtifactArchiver', artifacts: 'x.jar'])");
        }
    }

    @Test public void recursiveSymbolUse() throws Exception {
        Island hawaii = new Island(new Island(new Island(),null),new Island());
        st.assertRoundTrip(new StateMetaStep(new Hawaii(hawaii)), "hawaii island(lhs: island(lhs: island()), rhs: island())");
    }

    @Test public void collisionWithStep() throws Exception {
        // this cannot use "or()" due to a collision with OrStep
        st.assertRoundTrip(new StateMetaStep(new Oregon()), "state([$class: 'Oregon'])");
    }

    @Test public void collisionWithAnotherMetaStep() throws Exception {
        // neither should produce "CO()" because that would prevent disambiguation
        st.assertRoundTrip(new StateMetaStep(new Colorado()), "state CO()");
        st.assertRoundTrip(new DetectionMetaStep(new CarbonMonoxide()), "detect CO()");
    }

    @Test public void blockSteps() throws Exception {
        st.assertRoundTrip(new ExecutorStep(null), "node {\n    // some block\n}");
        st.assertRoundTrip(new ExecutorStep("linux"), "node('linux') {\n    // some block\n}");
        st.assertRoundTrip(new WorkspaceStep(null), "ws {\n    // some block\n}");
        st.assertRoundTrip(new WorkspaceStep("loc"), "ws('loc') {\n    // some block\n}");
    }

    @Issue("JENKINS-29922")
    @Test public void blockMetaSteps() throws Exception {
        st.assertRoundTrip(new CurveMetaStep(new Circle()), "circle {\n    // some block\n}");
        st.assertRoundTrip(new CurveMetaStep(new Polygon(5)), "polygon(5) {\n    // some block\n}");
    }

    @Test public void escapes() throws Exception {
        st.assertRoundTrip(new EchoStep("Bob's message \\/ here"), "echo 'Bob\\'s message \\\\/ here'");
    }

    @Test public void multilineStrings() throws Exception {
        st.assertRoundTrip(new EchoStep("echo hello\necho 1/2 way\necho goodbye"), "echo '''echo hello\necho 1/2 way\necho goodbye'''");
    }

    @Test public void buildTriggerStep() throws Exception {
        BuildTriggerStep step = new BuildTriggerStep("downstream");
        st.assertRoundTrip(step, "build 'downstream'");
        step.setParameters(Arrays.asList(new StringParameterValue("branch", "default"), new BooleanParameterValue("correct", true)));
        if (StringParameterDefinition.DescriptorImpl.class.isAnnotationPresent(Symbol.class)) {
            st.assertRoundTrip(step, "build job: 'downstream', parameters: [string(name: 'branch', value: 'default'), booleanParam(name: 'correct', value: true)]");
        } else { // TODO 2.x delete
            st.assertRoundTrip(step, "build job: 'downstream', parameters: [[$class: 'StringParameterValue', name: 'branch', value: 'default'], [$class: 'BooleanParameterValue', name: 'correct', value: true]]");
        }
    }

    @Issue("JENKINS-25779")
    @Test public void defaultValues() throws Exception {
        st.assertRoundTrip(new InputStep("Ready?"), "input 'Ready?'");
    }

    @Issue("JENKINS-29922")
    @Test public void getQuasiDescriptors() throws Exception {
        String quasiDescriptors = new Snippetizer().getQuasiDescriptors(false).toString();
        assertThat(quasiDescriptors, containsString("circle=Circle"));
        assertThat(quasiDescriptors, containsString("polygon=Polygon"));
        assertThat(quasiDescriptors, containsString("CO=CarbonMonoxide"));
        assertThat("State.moderate currently disqualifies this metastep", quasiDescriptors, not(containsString("california=California")));
    }

    @Test public void generateSnippet() throws Exception {
        st.assertGenerateSnippet("{'stapler-class':'" + EchoStep.class.getName() + "', 'message':'hello world'}", "echo 'hello world'", null);
        st.assertGenerateSnippet("{'stapler-class':'" + Circle.class.getName() + "'}", "circle {\n    // some block\n}", null);
        st.assertGenerateSnippet("{'stapler-class':'" + Polygon.class.getName() + "', 'n':5}", "polygon(5) {\n    // some block\n}", null);
        st.assertGenerateSnippet("{'stapler-class':'" + CarbonMonoxide.class.getName() + "'}", "detect CO()", null);
    }

    @Issue("JENKINS-26093")
    @Test public void generateSnippetForBuildTrigger() throws Exception {
        MockFolder d1 = r.createFolder("d1");
        FreeStyleProject ds = d1.createProject(FreeStyleProject.class, "ds");
        MockFolder d2 = r.createFolder("d2");
        // Really this would be a WorkflowJob, but we cannot depend on that here, and it should not matter since we are just looking for Job:
        FreeStyleProject us = d2.createProject(FreeStyleProject.class, "us");
        ds.addProperty(new ParametersDefinitionProperty(new StringParameterDefinition("key", ""), new BooleanParameterDefinition("flag", false, "")));
        String snippet;
        if (StringParameterDefinition.DescriptorImpl.class.isAnnotationPresent(Symbol.class)) {
            snippet = "build job: '../d1/ds', parameters: [string(name: 'key', value: 'stuff'), booleanParam(name: 'flag', value: true)]";
        } else { // TODO 2.x delete
            snippet = "build job: '../d1/ds', parameters: [[$class: 'StringParameterValue', name: 'key', value: 'stuff'], [$class: 'BooleanParameterValue', name: 'flag', value: true]]";
        }
        st.assertGenerateSnippet("{'stapler-class':'" + BuildTriggerStep.class.getName() + "', 'job':'../d1/ds', 'parameter': [{'name':'key', 'value':'stuff'}, {'name':'flag', 'value':true}]}", snippet, us.getAbsoluteUrl() + "configure");
    }

    @Issue("JENKINS-29739")
    @Test public void generateSnippetForBuildTriggerSingle() throws Exception {
        FreeStyleProject ds = r.jenkins.createProject(FreeStyleProject.class, "ds1");
        FreeStyleProject us = r.jenkins.createProject(FreeStyleProject.class, "us1");
        ds.addProperty(new ParametersDefinitionProperty(new StringParameterDefinition("key", "")));
        String snippet;
        if (StringParameterDefinition.DescriptorImpl.class.isAnnotationPresent(Symbol.class)) {
            snippet = "build job: 'ds1', parameters: [string(name: 'key', value: 'stuff')]";
        } else { // TODO 2.x delete
            snippet = "build job: 'ds1', parameters: [[$class: 'StringParameterValue', name: 'key', value: 'stuff']]";
        }
        st.assertGenerateSnippet("{'stapler-class':'" + BuildTriggerStep.class.getName() + "', 'job':'ds1', 'parameter': {'name':'key', 'value':'stuff'}}", snippet, us.getAbsoluteUrl() + "configure");
    }

    @Test public void generateSnippetForBuildTriggerNone() throws Exception {
        FreeStyleProject ds = r.jenkins.createProject(FreeStyleProject.class, "ds0");
        FreeStyleProject us = r.jenkins.createProject(FreeStyleProject.class, "us0");
        st.assertGenerateSnippet("{'stapler-class':'" + BuildTriggerStep.class.getName() + "', 'job':'ds0'}", "build 'ds0'", us.getAbsoluteUrl() + "configure");
    }

    @Test public void generateSnippetAdvancedDeprecated() throws Exception {
        st.assertGenerateSnippet("{'stapler-class':'" + CatchErrorStep.class.getName() + "'}", "// " + Messages.Snippetizer_this_step_should_not_normally_be_used_in() + "\ncatchError {\n    // some block\n}", null);
    }

    @Issue("JENKINS-26126")
    @Test public void doDslRef() throws Exception {
        JenkinsRule.WebClient wc = r.createWebClient();
        String html = wc.goTo(Snippetizer.ACTION_URL + "/html").getWebResponse().getContentAsString();
        assertThat("text from LoadStep/help-path.html is included", html, containsString("the Groovy file to load"));
        assertThat("SubversionSCM.workspaceUpdater is mentioned as an attribute of a value of GenericSCMStep.delegate", html, containsString("workspaceUpdater"));
        assertThat("CheckoutUpdater is mentioned as an option", html, containsString("CheckoutUpdater"));
        assertThat("content is written to the end", html, containsString("</body></html>"));
    }

    @Issue("JENKINS-35395")
    @Test public void doGlobalsRef() throws Exception {
        JenkinsRule.WebClient wc = r.createWebClient();
        String html = wc.goTo(Snippetizer.ACTION_URL + "/globals").getWebResponse().getContentAsString();
        assertThat("text from RunWrapperBinder/help.jelly is included", html, containsString("may be used to refer to the currently running build"));
        assertThat("content is written to the end", html, containsString("</body></html>"));
    }

    @Issue("JENKINS-26126")
    @Test public void doGdsl() throws Exception {
        JenkinsRule.WebClient wc = r.createWebClient();
        String gdsl = wc.goTo(Snippetizer.ACTION_URL + "/gdsl", "text/plain").getWebResponse().getContentAsString();
        assertThat("Description is included as doc", gdsl, containsString("Build a job"));
        assertThat("Timeout step appears", gdsl, containsString("name: 'timeout'"));

        // Verify valid groovy syntax.
        GroovyShell shell = new GroovyShell(r.jenkins.getPluginManager().uberClassLoader);
        shell.parse(gdsl);
    }

    @Issue("JENKINS-26126")
    @Test public void doDsld() throws Exception {
        JenkinsRule.WebClient wc = r.createWebClient();
        String dsld = wc.goTo(Snippetizer.ACTION_URL + "/dsld", "text/plain").getWebResponse().getContentAsString();
        assertThat("Description is included as doc", dsld, containsString("Build a job"));
        assertThat("Timeout step appears", dsld, containsString("name: 'timeout'"));

        // Verify valid groovy sntax.
        GroovyShell shell = new GroovyShell(r.jenkins.getPluginManager().uberClassLoader);
        shell.parse(dsld);
    }

    @Issue("JENKINS-29711")
    @Test
    public void monomorphic() throws Exception {
        MonomorphicStep monomorphicStep = new MonomorphicStep(new MonomorphicData("one", "two"));
        st.assertRoundTrip(monomorphicStep, "monomorphStep([firstArg: 'one', secondArg: 'two'])");
    }

    @Issue("JENKINS-29711")
    @Test
    public void monomorphicList() throws Exception {
        List<MonomorphicData> dataList = new ArrayList<>();
        dataList.add(new MonomorphicData("one", "two"));
        dataList.add(new MonomorphicData("three", "four"));
        MonomorphicListStep monomorphicStep = new MonomorphicListStep(dataList);
        st.assertRoundTrip(monomorphicStep, "monomorphListStep([[firstArg: 'one', secondArg: 'two'], [firstArg: 'three', secondArg: 'four']])");
    }

    @Issue("JENKINS-29711")
    @Test
    public void monomorphicSymbol() throws Exception {
        MonomorphicWithSymbolStep monomorphicStep = new MonomorphicWithSymbolStep(new MonomorphicDataWithSymbol("one", "two"));
        st.assertRoundTrip(monomorphicStep, "monomorphWithSymbolStep monomorphSymbol(firstArg: 'one', secondArg: 'two')");
    }

    @Issue("JENKINS-29711")
    @Test
    public void monomorphicListSymbol() throws Exception {
        List<MonomorphicDataWithSymbol> dataList = new ArrayList<>();
        dataList.add(new MonomorphicDataWithSymbol("one", "two"));
        dataList.add(new MonomorphicDataWithSymbol("three", "four"));
        MonomorphicListWithSymbolStep monomorphicStep = new MonomorphicListWithSymbolStep(dataList);
        st.assertRoundTrip(monomorphicStep, "monomorphListSymbolStep([monomorphSymbol(firstArg: 'one', secondArg: 'two'), monomorphSymbol(firstArg: 'three', secondArg: 'four')])");
    }

    @Test
    public void noArgStepDocs() throws Exception {
        SnippetizerTester.assertDocGeneration(PwdStep.class);
    }

    @Test
    public void singleArgStepDocs() throws Exception {
        SnippetizerTester.assertDocGeneration(EchoStep.class);
    }

    @Test
    public void oneOrMoreArgsStepDocs() throws Exception {
        SnippetizerTester.assertDocGeneration(InputStep.class);
    }

    @Test
    public void buildStepDocs() throws Exception {
        SnippetizerTester.assertDocGeneration(BuildTriggerStep.class);
    }

    @Test
    public void coreStepDocs() throws Exception {
        SnippetizerTester.assertDocGeneration(CoreStep.class);
    }

    /**
     * An example of a step that will fail to generate docs correctly due to a lack of a {@link org.kohsuke.stapler.DataBoundConstructor}.
     */
    @Test(expected = NoStaplerConstructorException.class)
    public void parallelStepDocs() throws Exception {
        SnippetizerTester.assertDocGeneration(ParallelStep.class);
    }
}<|MERGE_RESOLUTION|>--- conflicted
+++ resolved
@@ -39,13 +39,7 @@
 import org.jenkinsci.plugins.workflow.steps.CoreStep;
 import org.jenkinsci.plugins.workflow.steps.EchoStep;
 import org.jenkinsci.plugins.workflow.steps.PwdStep;
-<<<<<<< HEAD
 import org.jenkinsci.plugins.workflow.steps.ReadFileStep;
-import org.jenkinsci.plugins.workflow.steps.Step;
-import org.jenkinsci.plugins.workflow.steps.StepDescriptor;
-// TODO these tests would better be moved to the respective plugins
-=======
->>>>>>> 58f9da35
 import org.jenkinsci.plugins.workflow.support.steps.ExecutorStep;
 import org.jenkinsci.plugins.workflow.support.steps.WorkspaceStep;
 import org.jenkinsci.plugins.workflow.support.steps.build.BuildTriggerStep;
@@ -96,19 +90,11 @@
     private static SnippetizerTester st = new SnippetizerTester(r);
 
     @Test public void basics() throws Exception {
-<<<<<<< HEAD
-        assertRoundTrip(new EchoStep("hello world"), "echo 'hello world'");
+        st.assertRoundTrip(new EchoStep("hello world"), "echo 'hello world'");
         ReadFileStep s = new ReadFileStep("build.properties");
-        assertRoundTrip(s, "readFile 'build.properties'");
+        st.assertRoundTrip(s, "readFile 'build.properties'");
         s.setEncoding("ISO-8859-1");
-        assertRoundTrip(s, "readFile encoding: 'ISO-8859-1', file: 'build.properties'");
-=======
-        st.assertRoundTrip(new EchoStep("hello world"), "echo 'hello world'");
-        StageStep s = new StageStep("Build");
-        st.assertRoundTrip(s, "stage 'Build'");
-        s.concurrency = 1;
-        st.assertRoundTrip(s, "stage concurrency: 1, name: 'Build'");
->>>>>>> 58f9da35
+        st.assertRoundTrip(s, "readFile encoding: 'ISO-8859-1', file: 'build.properties'");
     }
 
     @Email("https://groups.google.com/forum/#!topicsearchin/jenkinsci-users/workflow/jenkinsci-users/DJ15tkEQPw0")

--- conflicted
+++ resolved
@@ -158,11 +158,7 @@
                     "for (def elt : arr) {echo \"running new-style loop on ${elt}\"; semaphore \"new-${elt}\"}"
                     , true));
                 ScriptApproval.get().approveSignature("staticMethod org.codehaus.groovy.runtime.DefaultGroovyMethods plus java.util.Collection java.lang.Object"); // TODO ought to be in generic-whitelist
-<<<<<<< HEAD
-                ScriptApproval.get().approveSignature("staticMethod org.codehaus.groovy.runtime.DefaultGroovyMethods plus java.util.List java.lang.Object"); // Groovy 2.x adds this version. above line is for 1.x
-=======
                 ScriptApproval.get().approveSignature("staticMethod org.codehaus.groovy.runtime.DefaultGroovyMethods plus java.util.List java.lang.Object"); // TODO ought to be in generic-whitelist-groovy2
->>>>>>> 00439289
                 startBuilding();
                 SemaphoreStep.waitForStart("C-one/1", b);
                 story.j.waitForMessage("running C-style loop on one", b);
@@ -239,7 +235,7 @@
     }
 
     /**
-     * Verifies that we are not throwing {@link UnsupportedOperationException} too aggressively.
+     * Verifies that we can use closures in ways that were not affected by JENKINS-26481.
      * In particular:
      * <ul>
      * <li>on non-CPS-transformed {@link Closure}s

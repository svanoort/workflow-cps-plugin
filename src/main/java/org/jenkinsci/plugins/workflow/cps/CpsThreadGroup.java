/*
 * The MIT License
 *
 * Copyright (c) 2013-2014, CloudBees, Inc.
 *
 * Permission is hereby granted, free of charge, to any person obtaining a copy
 * of this software and associated documentation files (the "Software"), to deal
 * in the Software without restriction, including without limitation the rights
 * to use, copy, modify, merge, publish, distribute, sublicense, and/or sell
 * copies of the Software, and to permit persons to whom the Software is
 * furnished to do so, subject to the following conditions:
 *
 * The above copyright notice and this permission notice shall be included in
 * all copies or substantial portions of the Software.
 *
 * THE SOFTWARE IS PROVIDED "AS IS", WITHOUT WARRANTY OF ANY KIND, EXPRESS OR
 * IMPLIED, INCLUDING BUT NOT LIMITED TO THE WARRANTIES OF MERCHANTABILITY,
 * FITNESS FOR A PARTICULAR PURPOSE AND NONINFRINGEMENT. IN NO EVENT SHALL THE
 * AUTHORS OR COPYRIGHT HOLDERS BE LIABLE FOR ANY CLAIM, DAMAGES OR OTHER
 * LIABILITY, WHETHER IN AN ACTION OF CONTRACT, TORT OR OTHERWISE, ARISING FROM,
 * OUT OF OR IN CONNECTION WITH THE SOFTWARE OR THE USE OR OTHER DEALINGS IN
 * THE SOFTWARE.
 */

package org.jenkinsci.plugins.workflow.cps;

import com.cloudbees.groovy.cps.Continuable;
import com.cloudbees.groovy.cps.Outcome;
import com.google.common.util.concurrent.Futures;
import com.google.common.util.concurrent.SettableFuture;
import edu.umd.cs.findbugs.annotations.SuppressFBWarnings;
import groovy.lang.Closure;
import groovy.lang.GroovyShell;
import groovy.lang.Script;
import hudson.Util;
import hudson.model.Result;
import jenkins.model.Jenkins;
import org.jenkinsci.plugins.workflow.actions.ErrorAction;
import org.jenkinsci.plugins.workflow.cps.persistence.PersistIn;
import org.jenkinsci.plugins.workflow.graph.FlowNode;
import org.jenkinsci.plugins.workflow.steps.FlowInterruptedException;
import org.jenkinsci.plugins.workflow.support.pickles.serialization.RiverWriter;

import javax.annotation.Nonnull;
import java.io.File;
import java.io.IOException;
import java.io.Serializable;
import java.nio.file.Files;
import java.nio.file.StandardCopyOption;
import java.util.ArrayList;
import java.util.Collections;
import java.util.HashMap;
import java.util.List;
import java.util.Map;
import java.util.NavigableMap;
import java.util.TreeMap;
import java.util.concurrent.Callable;
import java.util.concurrent.ExecutorService;
import java.util.concurrent.Future;
import java.util.concurrent.RejectedExecutionException;
import java.util.concurrent.atomic.AtomicBoolean;
import java.util.logging.Level;
import java.util.logging.Logger;

import static java.util.logging.Level.*;
import javax.annotation.CheckForNull;
import static org.jenkinsci.plugins.workflow.cps.CpsFlowExecution.*;
import static org.jenkinsci.plugins.workflow.cps.persistence.PersistenceContext.*;

/**
 * List of {@link CpsThread}s that form a single {@link CpsFlowExecution}.
 *
 * <p>
 * To make checkpointing easy, only one {@link CpsThread} runs at any point in time.
 *
 * @author Kohsuke Kawaguchi
 */
@PersistIn(PROGRAM)
@edu.umd.cs.findbugs.annotations.SuppressWarnings("SE_BAD_FIELD") // bogus warning about closures
public final class CpsThreadGroup implements Serializable {
    /**
     * {@link CpsThreadGroup} always belong to the same {@link CpsFlowExecution}.
     *
     * {@link CpsFlowExecution} and {@link CpsThreadGroup} persist separately,
     * so this field is not persisted, but get fixed up in {@link #readResolve()}
     */
    private /*almost final*/ transient CpsFlowExecution execution;

    /**
     * All the member threads by their {@link CpsThread#id}
     */
    final NavigableMap<Integer,CpsThread> threads = new TreeMap<Integer, CpsThread>();

    /**
     * Unique thread ID generator.
     */
    private int iota;

    /**
     * Ensures only one thread updates CPS VM state at any given time
     * by queueing such tasks in here.
     */
    transient ExecutorService runner;

    /** Set while {@link #runner} is doing something. */
    transient boolean busy;

    /**
     * True if the execution suspension is requested.
     *
     * <p>
     * This doesn't necessarily mean the CPS VM has responded and suspended the execution.
     * For that you need to do {@code scheduleRun().get()}.
     *
     * <p>
     * This state is intended for a use by humans to put the state of workflow execution
     * on hold (for example while inspecting a suspicious state or to perform a maintenance
     * when a failure is predictable.)
     */
    private /*almost final*/ AtomicBoolean paused = new AtomicBoolean();

    /**
     * "Exported" closures that are referenced by live {@link CpsStepContext}s.
     */
    public final Map<Integer,Closure> closures = new HashMap<Integer,Closure>();

    private final @CheckForNull List<Script> scripts = new ArrayList<>();

    CpsThreadGroup(CpsFlowExecution execution) {
        this.execution = execution;
        setupTransients();
    }

    public CpsFlowExecution getExecution() {
        return execution;
    }

    /** Track a script so that we can fix up its {@link Script#getBinding}s after deserialization. */
    void register(Script script) {
        if (scripts != null) {
            scripts.add(script);
        }
    }

    @SuppressWarnings("unchecked")
    private Object readResolve() {
        execution = CpsFlowExecution.PROGRAM_STATE_SERIALIZATION.get();
        setupTransients();
        assert execution!=null;
        if (scripts != null) { // compatibility: the field will be null in old programs
            GroovyShell shell = execution.getShell();
            assert shell.getContext().getVariables().isEmpty();
            assert !scripts.isEmpty();
            // Take the canonical bindings from the main script and relink that object with that of the shell and all other loaded scripts which kept the same bindings.
            shell.getContext().getVariables().putAll(scripts.get(0).getBinding().getVariables());
            for (Script script : scripts) {
                if (script.getBinding().getVariables().equals(shell.getContext().getVariables())) {
                    script.setBinding(shell.getContext());
                }
            }
        }
        return this;
    }

    private void setupTransients() {
        runner = new CpsVmExecutorService(this);
        if (paused == null) { // earlier versions did not have this field.
            paused = new AtomicBoolean();
        }
    }

    @CpsVmThreadOnly
    public CpsThread addThread(Continuable program, FlowHead head, ContextVariableSet contextVariables) {
        assertVmThread();
        CpsThread t = new CpsThread(this, iota++, program, head, contextVariables);
        threads.put(t.id, t);
        return t;
    }

    /**
     * Ensures that the current thread is running from {@link CpsVmExecutorService}
     *
     * @see CpsVmThreadOnly
     */
    private void assertVmThread() {
        assert current()==this;
    }

    public CpsThread getThread(int id) {
        return threads.get(id);
    }

    @CpsVmThreadOnly("root")
    public @Nonnull BodyReference export(@Nonnull Closure body) {
        assertVmThread();
        int id = iota++;
        closures.put(id, body);
        return new StaticBodyReference(id,body);
    }

    @CpsVmThreadOnly("root")
    public @Nonnull BodyReference export(@Nonnull final Script body) {
        register(body);
        return export(new Closure(null) {
            @Override
            public Object call() {
                return body.run();
            }
        });
    }

    @CpsVmThreadOnly("root")
    public void unexport(BodyReference ref) {
        assertVmThread();
        if (ref==null)      return;
        closures.remove(ref.id);
    }

    /**
     * Schedules the execution of all the runnable threads.
     *
     * @return
     *      {@link Future} object that represents when the CPS VM is executed.
     */
    public Future<?> scheduleRun() {
        final SettableFuture<Void> f = SettableFuture.create();
        try {
            runner.submit(new Callable<Void>() {
                @SuppressFBWarnings(value="RV_RETURN_VALUE_IGNORED_BAD_PRACTICE", justification="runner.submit() result")
                public Void call() throws Exception {
                    Jenkins j = Jenkins.getInstance();
                    if (paused.get() || j == null || j.isQuietingDown()) {
                        // by doing the pause check inside, we make sure that scheduleRun() returns a
                        // future that waits for any previously scheduled tasks to be completed.
                        saveProgramIfPossible();
                        f.set(null);
                        return null;
                    }

                    boolean stillRunnable = run();
                    try {
                        if (stillRunnable) {
                            // we can run more.
                            runner.submit(this);
                        } else {
                            // we ensure any tasks submitted during run() will complete before we declare us complete
                            // those include things like notifying listeners or updating various other states
                            // runner is a single-threaded queue, so running a no-op and waiting for its completion
                            // ensures that everything submitted in front of us has finished.
                            runner.submit(new Runnable() {
                                public void run() {
                                    if (threads.isEmpty()) {
                                        runner.shutdown();
                                    }
                                    // the original promise of scheduleRun() is now complete
                                    f.set(null);
                                }
                            });
                        }
                    } catch (RejectedExecutionException x) {
                        // Was shut down by a prior task?
                        f.setException(x);
                    }
                    return null;
                }
            });
        } catch (RejectedExecutionException x) {
            return Futures.immediateFuture(null);
        }

        return f;
    }

    /**
     * Pauses the execution.
     *
     * @return
     *      {@link Future} object that represents the actual suspension of the CPS VM.
     *      When the {@link #pause()} method is called, CPS VM might be still executing.
     */
    public Future<?> pause() {
        paused.set(true);
        // CPS VM might have a long queue in its task list, so to properly ensure
        // that the execution has actually suspended, call scheduleRun() excessively
        return scheduleRun();
    }

    /**
     * If the execution is {@link #isPaused()}, cancel the pause state.
     */
    public void unpause() {
        if (paused.getAndSet(false)) {
            // some threads might have became executable while we were pausing.
            scheduleRun();
        } else {
            LOGGER.warning("were not paused to begin with");
        }
    }

    /**
     * Returns true if pausing has been requested.
     */
    public boolean isPaused() {
        return paused.get();
    }

    /**
     * Run the CPS program a little bit.
     *
     * <p>
     * The amount of execution needs to be small enough so as not to hog CPS VM thread
     * In particular, time sensitive activities like the interruption wants to run on CPS VM thread.
     *
     * @return
     *      true if this program can still execute further. false if the program is suspended
     *      and requires some external event to become resumable again. The false return value
     *      is akin to a Unix thread waiting for I/O completion.
     */
    @CpsVmThreadOnly("root")
    private boolean run() {
        boolean changed = false;
        boolean ending = false;
        boolean stillRunnable = false;

        // TODO: maybe instead of running all the thread, run just one thread in round robin
        for (CpsThread t : threads.values().toArray(new CpsThread[threads.size()])) {
            if (t.isRunnable()) {
                Outcome o = t.runNextChunk();
                if (o.isFailure()) {
                    assert !t.isAlive();    // failed thread is non-resumable

                    // workflow produced an exception
                    Result result = Result.FAILURE;
                    Throwable error = o.getAbnormal();
                    if (error instanceof FlowInterruptedException) {
                        result = ((FlowInterruptedException) error).getResult();
                    }
                    execution.setResult(result);
                    t.head.get().addAction(new ErrorAction(error));
                }

                if (!t.isAlive()) {
                    LOGGER.fine("completed " + t);
                    t.fireCompletionHandlers(o); // do this after ErrorAction is set above

                    threads.remove(t.id);
                    if (threads.isEmpty()) {
                        execution.onProgramEnd(o);
                        ending = true;
                    }
                } else {
                    stillRunnable |= t.isRunnable();
                }

                changed = true;
            }
        }

        if (changed && !stillRunnable) {
            saveProgramIfPossible();
        }
        if (ending) {
            execution.cleanUpHeap();
            if (scripts != null) {
                scripts.clear();
            }
            closures.clear();
        }

        return stillRunnable;
    }

    private transient List<FlowNode> nodesToNotify;
    private static final Object nodesToNotifyLock = new Object();
    /**
     * Notifies listeners of the new {@link FlowHead}.
     *
     * The actual call happens later from a place who owns no lock on any of the CPS objects to avoid deadlock.
     */
    @CpsVmThreadOnly
    /*package*/ void notifyNewHead(final FlowNode head) {
        assertVmThread();
        execution.notifyListeners(Collections.singletonList(head), true);
        synchronized (nodesToNotifyLock) {
            if (nodesToNotify == null) {
                nodesToNotify = new ArrayList<FlowNode>();
            }
            nodesToNotify.add(head);
        }
        runner.execute(new Runnable() {
            public void run() {
                List<FlowNode> _nodesToNotify;
                synchronized (nodesToNotifyLock) {
                    if (nodesToNotify == null) {
                        return;
                    }
                    _nodesToNotify = nodesToNotify;
                    nodesToNotify = null;
                }
                execution.notifyListeners(_nodesToNotify, false);
            }
        });
    }

    public CpsThreadDump getThreadDump() {
        return CpsThreadDump.from(this);
    }

    /**
     * Like {@link #saveProgram()} but will not fail.
     */
    @CpsVmThreadOnly
    void saveProgramIfPossible() {
        try {
            saveProgram();
        } catch (IOException x) {
            LOGGER.log(WARNING, "program state save failed", x);
        }
    }

    /**
     * Persists the current state of {@link CpsThreadGroup}.
     */
    @CpsVmThreadOnly
    void saveProgram() throws IOException {
        File f = execution.getProgramDataFile();
        saveProgram(f);
    }

    @CpsVmThreadOnly
    public void saveProgram(File f) throws IOException {
        File dir = f.getParentFile();
        File tmpFile = File.createTempFile("atomic",null, dir);

        assertVmThread();

        CpsFlowExecution old = PROGRAM_STATE_SERIALIZATION.get();
        PROGRAM_STATE_SERIALIZATION.set(execution);

        if (Jenkins.getInstance() == null) {
            LOGGER.log(WARNING, "Skipping save to {0} since Jenkins seems to be shutting down", f);
            return;
        }

<<<<<<< HEAD
        execution.time(TimingKind.save, false);
=======
        boolean serializedOK = false;
>>>>>>> 89ce0aa5
        try {
            RiverWriter w = new RiverWriter(tmpFile, execution.getOwner());
            try {
                w.writeObject(this);
            } finally {
                w.close();
            }
            serializedOK = true;
            Files.move(tmpFile.toPath(), f.toPath(), StandardCopyOption.ATOMIC_MOVE, StandardCopyOption.REPLACE_EXISTING);
            LOGGER.log(FINE, "program state saved");
        } catch (RuntimeException e) {
            propagateErrorToWorkflow(e);
            throw new IOException("Failed to persist "+f,e);
        } catch (IOException e) {
            if (!serializedOK) {
                propagateErrorToWorkflow(e);
            } // JENKINS-29656: otherwise just send the I/O error to caller and move on
            throw new IOException("Failed to persist "+f,e);
        } finally {
            PROGRAM_STATE_SERIALIZATION.set(old);
            execution.time(TimingKind.save, true);
            Util.deleteFile(tmpFile);
        }
    }

    /**
     * Propagates the failure to the workflow by passing an exception
     */
    @CpsVmThreadOnly
    private void propagateErrorToWorkflow(Throwable t) {
        // it's not obvious which thread to blame, so as a heuristics, pick up the last one,
        // as that's the ony more likely to have caused the problem.
        // TODO: when we start tracking which thread is just waiting for the body, then
        // that information would help. or maybe we should just remember the thread that has run the last time
        Map.Entry<Integer,CpsThread> lastEntry = threads.lastEntry();
        if (lastEntry != null) {
            lastEntry.getValue().resume(new Outcome(null,t));
        } else {
            LOGGER.log(Level.WARNING, "encountered error but could not pass it to the flow", t);
        }
    }

    private static final Logger LOGGER = Logger.getLogger(CpsThreadGroup.class.getName());

    private static final long serialVersionUID = 1L;

    /**
     * CPS transformed program runs entirely inside a program execution thread.
     * If we are in that thread executing {@link CpsThreadGroup}, this method returns non-null.
     */
    @CpsVmThreadOnly
    /*package*/ static CpsThreadGroup current() {
        return CpsVmExecutorService.CURRENT.get();
    }
}<|MERGE_RESOLUTION|>--- conflicted
+++ resolved
@@ -442,11 +442,8 @@
             return;
         }
 
-<<<<<<< HEAD
         execution.time(TimingKind.save, false);
-=======
         boolean serializedOK = false;
->>>>>>> 89ce0aa5
         try {
             RiverWriter w = new RiverWriter(tmpFile, execution.getOwner());
             try {

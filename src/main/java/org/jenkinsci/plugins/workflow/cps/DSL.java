--- conflicted
+++ resolved
@@ -113,7 +113,6 @@
                 functions.put(d.getFunctionName(), d);
             }
         }
-<<<<<<< HEAD
         final StepDescriptor sd = functions.get(name);
         if (sd != null) {
             return invokeStep(sd,args);
@@ -121,14 +120,9 @@
         Descriptor d = SymbolLookup.get().findDescriptor(Describable.class, name);
         if (d != null) {
             return invokeDescribable(d,name,args);
-=======
-        final StepDescriptor d = functions.get(name);
-        if (d == null) {
-            // TODO probably this should be throwing a subtype of groovy.lang.MissingMethodException
-            throw new NoSuchMethodError("No such DSL method '" + name + "' found among " + functions.keySet());
->>>>>>> 0c6fc8ed
-        }
-
+        }
+
+        // TODO probably this should be throwing a subtype of groovy.lang.MissingMethodException
         throw new NoSuchMethodError("No such DSL method '" + name + "' found among " + functions.keySet());
     }
 

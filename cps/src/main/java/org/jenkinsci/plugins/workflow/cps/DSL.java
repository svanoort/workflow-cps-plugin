--- conflicted
+++ resolved
@@ -116,14 +116,10 @@
         Step s;
         boolean sync;
         try {
-<<<<<<< HEAD
             s = d.newInstance(ps.namedArgs);
-            sync = s.start(context);
-=======
             StepExecution e = s.start(context);
             thread.setStep(e);
             sync = e.start();
->>>>>>> 3547341b
         } catch (Exception e) {
             context.onFailure(e);
             s = null;
